<?php
/**
 * Edge Images
 *
 * @package   Edge_Images
 * @copyright Copyright (C) 2008-2022, Yoast BV - support@yoast.com
 * @license   http://www.gnu.org/licenses/gpl-3.0.html GNU General Public License, version 3 or higher
 *
 * @wordpress-plugin
 * Plugin Name: Edge Images
<<<<<<< HEAD
 * Version: 2.05
 * Description: Provides support for Cloudflare's images transformation service.
=======
 * Description: Provides support for transforming images on the edge, via Cloudflare or Accelerated Domains.
 *
>>>>>>> 12ceda39
 * Author: Jono Alderson
 * Author URI: https://www.jonoalderson.com
 * Plugin URI:  https://www.jonoalderson.com/plugins/edge-images/
 * Donate link: https://www.jonoalderson.com
 * Contributors: jonoaldersonwp
 *
 * Version: 3.2
 * Requires at least: 6.0
 * Tested up to: 6.1.1
 * Stable tag: 3.1
 * Requires PHP: 7.4
 *
 * Text Domain: edge-images
 * Tags: images, cloudflare, accelerated domains, performance
 *
 * This program is free software: you can redistribute it and/or modify
 * it under the terms of the GNU General Public License as published by
 * the Free Software Foundation, either version 3 of the License, or
 * (at your option) any later version.
 *
 * This program is distributed in the hope that it will be useful,
 * but WITHOUT ANY WARRANTY; without even the implied warranty of
 * MERCHANTABILITY or FITNESS FOR A PARTICULAR PURPOSE.  See the
 * GNU General Public License for more details.
 *
 * You should have received a copy of the GNU General Public License
 * along with this program.  If not, see <http://www.gnu.org/licenses/>.
 */

namespace Edge_Images;

// Prevent direct file access.
if ( ! defined( 'ABSPATH' ) ) {
	exit;
}

// Set our constants.
if ( ! defined( 'EDGE_IMAGES_VERSION' ) ) {
<<<<<<< HEAD
	define( 'EDGE_IMAGES_VERSION', '2.05' );
=======
	define( 'EDGE_IMAGES_VERSION', '3.2' );
>>>>>>> 12ceda39
}

if ( ! defined( 'EDGE_IMAGES_PLUGIN_DIR' ) ) {
	define( 'EDGE_IMAGES_PLUGIN_DIR', __DIR__ );
}

if ( ! defined( 'EDGE_IMAGES_PLUGIN_URL' ) ) {
	define( 'EDGE_IMAGES_PLUGIN_URL', trailingslashit( plugins_url() ) . trailingslashit( plugin_basename( __DIR__ ) ) );
}

if ( ! defined( 'EDGE_IMAGES_PLUGIN_FILE' ) ) {
	define( 'EDGE_IMAGES_PLUGIN_FILE', __FILE__ );
}

/**
 * Init the plugin
 */
( function() {

	// Load our autoloaders.
	require_once 'autoload.php';
	spl_autoload_register( __NAMESPACE__ . '\autoloader' );

	// Register activation & deactivation functions.
	register_activation_hook( __NAMESPACE__, 'activate_plugin' );
	register_deactivation_hook( __NAMESPACE__, 'deactivate_plugin' );

	// Load our core functionality.
	Assets::register();
	Handler::register();

	// Load admin interface.
	Admin::register();

	// Load features.
	Features\Preloads::register();

	// Load integrations.
	Integrations\Yoast_SEO\Social_Images::register();
	Integrations\Yoast_SEO\Schema_Images::register();
	Integrations\Yoast_SEO\XML_Sitemaps::register();

} )();

/**
 * Runs our plugin activation routine.
 *
 * @return void
 */
function activate_plugin() : void {

}

/**
 * Runs our plugin deactivation routine
 *
 * @return void
 */
function deactivate_plugin() : void {

}

/**
 * Returns an edge image
 *
 * @param  int          $id    The attachment ID.
 * @param  array        $atts  The atts to pass (see wp_get_attachment_image).
 * @param  string|array $size  The image size.
 * @param  bool         $echo  If the image should be echo'd.
 *
 * @return false|string  The image HTML
 */
function get_edge_image( int $id, array $atts = array(), $size = 'large', bool $echo = true ) {

	// Bail if this isn't a valid image ID.
	if ( get_post_type( $id ) !== 'attachment' ) {
		return;
	}

	// Get the image object.
	$image = get_edge_image_object( $id, $atts, $size );

	// Try to fall back to a normal WP image if we didn't get an image object.
	if ( ! $image ) {
		$image = wp_get_attachment_image( $id, $size, false, $atts );
		if ( $echo ) {
			echo wp_kses( $image, array( 'img' ) );
			return;
		}
		return $image;
	}

	// Construct the <img>, and wrap it in a <picture>.
	$html = $image->construct_img_el( true );

	// Echo the image.
	if ( $echo ) {
		echo Helpers::sanitize_image_html( $html );
		return;
	}

	// Or just return the HTML.
	return Helpers::sanitize_image_html( $html );
}

/**
 * Get a an edge image as an object
 *
 * @param  int          $id    The attachment ID.
 * @param  array        $atts  The atts to pass (see wp_get_attachment_image).
 * @param  string|array $size  The image size.
 *
 * @return false|object        The image object
 */
function get_edge_image_object( int $id, array $atts = array(), $size = 'large' ) {

	// Fall back to a normal image if we don't have everything we need.
	if (
		! $id || // Maintain native failure conditions for missing/invalid IDs.
		! Helpers::should_transform_image( $id )
	) {
		return false;
	}

	// Get the image.
	$image = new Image( $id, $atts, $size );

	// Fail if we didn't get a valid image.
	if ( ! $image ) {
		return false;
	}

	return $image;
}<|MERGE_RESOLUTION|>--- conflicted
+++ resolved
@@ -8,13 +8,8 @@
  *
  * @wordpress-plugin
  * Plugin Name: Edge Images
-<<<<<<< HEAD
- * Version: 2.05
- * Description: Provides support for Cloudflare's images transformation service.
-=======
  * Description: Provides support for transforming images on the edge, via Cloudflare or Accelerated Domains.
  *
->>>>>>> 12ceda39
  * Author: Jono Alderson
  * Author URI: https://www.jonoalderson.com
  * Plugin URI:  https://www.jonoalderson.com/plugins/edge-images/
@@ -53,11 +48,7 @@
 
 // Set our constants.
 if ( ! defined( 'EDGE_IMAGES_VERSION' ) ) {
-<<<<<<< HEAD
-	define( 'EDGE_IMAGES_VERSION', '2.05' );
-=======
 	define( 'EDGE_IMAGES_VERSION', '3.2' );
->>>>>>> 12ceda39
 }
 
 if ( ! defined( 'EDGE_IMAGES_PLUGIN_DIR' ) ) {
