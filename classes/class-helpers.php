--- conflicted
+++ resolved
@@ -613,16 +613,10 @@
 			'class'           => array( 'edge-images-img' ),
 			'container-class' => array( 'edge-images-container' ),
 			'layout'          => 'responsive',
-<<<<<<< HEAD
-			'fit'             => apply_filters( 'Edge_Images\fit_attr', 'cover' ),
-			'loading'         => apply_filters( 'Edge_Images\loading_attr', 'lazy' ),
-			'decoding'        => apply_filters( 'Edge_Images\decodingg_attr', 'async' ),
-=======
 			'fit'             => apply_filters( 'edge_images_fit', 'cover' ),
 			'loading'         => apply_filters( 'edge_images_loading', 'lazy' ),
 			'decoding'        => apply_filters( 'edge_images_decoding', 'async' ),
 			'fetchpriority'   => apply_filters( 'edge_images_fetchpriority', 'low' ),
->>>>>>> 12ceda39
 			'caption'         => false,
 		);
 
