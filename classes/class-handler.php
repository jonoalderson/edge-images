<?php
/**
 * Edge Images plugin file.
 *
 * @package Edge_Images
 */

namespace Edge_Images;

use Edge_Images\{Helpers, Image};
<<<<<<< HEAD
use Edge_Images\Elements\Picture;
=======
>>>>>>> 12ceda39

/**
 * Filters wp_get_attachment_image and related functions to use the edge.
 */
class Handler {

	/**
	 * Register the integration
	 *
	 * @return void
	 */
	public static function register() : void {

		// Bail if we shouldn't be transforming images.
		if ( ! Helpers::should_transform_images() ) {
			return;
		}

		$instance = new self();
		add_filter( 'wp_get_attachment_image_attributes', array( $instance, 'route_images_through_edge' ), 100, 3 );
		add_filter( 'wp_get_attachment_image', array( $instance, 'remove_dimension_attributes' ), 10, 5 );
		add_filter( 'wp_get_attachment_image', array( $instance, 'decorate_edge_image' ), 100, 5 );
		add_filter( 'safe_style_css', array( $instance, 'allow_container_ratio_style' ), 10, 1 );
		add_filter( 'pre_render_block', array( $instance, 'alter_image_block_rendering' ), 10, 3 );
	}

	/**
	 * Get the inline styles for the container tag
	 *
	 * @param  array $attr The image attributes.
	 * @return string      The style attribute values
	 */
	private static function get_container_styles( $attr ) : string {

		$styles = array();

		// Add the aspect ratio.
		$ratio    = isset( $attr['ratio'] ) ? $attr['ratio'] : self::get_default_ratio( $attr );
		$styles[] = '--aspect-ratio:' . $ratio;

		// Add max height and width inline styles if defined.
		if ( isset( $attr['max-width'] ) ) {
			$styles[] = sprintf( 'max-width:%dpx', $attr['max-width'] );
		}
		if ( isset( $attr['max-height'] ) ) {
			$styles[] = sprintf( 'max-height:%dpx', $attr['max-height'] );
		}

		// Add height and width inline styles if this is a fixed image.
		if ( isset( $attr['layout'] ) && $attr['layout'] === 'fixed' ) {
			if ( isset( $attr['width'] ) && $attr['width'] ) {
				$styles[] = sprintf( 'max-width:%dpx', $attr['width'] );
			}
			if ( isset( $attr['height'] ) && $attr['height'] ) {
				$styles[] = sprintf( 'max-height:%dpx', $attr['height'] );
			}
		}

		return implode( ';', $styles );
	}

	/**
	 * Build a default ratio based on attrs
	 *
	 * @param  array $attr The image attributes.
	 *
	 * @return string The ratio string
	 */
	private static function get_default_ratio( $attr ) : string {
		if ( ! isset( $attr['width'] ) || ! isset( $attr['height'] ) ) {
			return '1/1';
		}
		return $attr['width'] . '/' . $attr['height'];
	}

	/**
	 * Adds our aspect ratio variable as a safe style
	 *
	 * @param  array $styles The safe styles.
	 *
	 * @return array         The filtered styles
	 */
	public function allow_container_ratio_style( $styles ) : array {

		// Bail if $styles isn't an array.
		if ( ! is_array( $styles ) ) {
			return $styles;
		}

		$styles[] = '--aspect-ratio';
		return $styles;
	}

	/**
	 * Alter block editor image rendering, and return the modified image HTML
	 *
	 * @param string|null   $pre_render   The pre-rendered content.
	 * @param array         $parsed_block The parsed block's properties.
	 * @param WP_Block|null $parent_block The parent block.
	 *
	 * @return string|null                The modified HTML content
	 */
	public function alter_image_block_rendering( $pre_render, array $parsed_block, $parent_block ) {

		// Bail if we're in the admin, but not the post editor.
		if ( Helpers::in_admin_but_not_post_editor() ) {
			return $pre_render;
		}

		// Bail if this isn't an image block.
		if ( $parsed_block['blockName'] !== 'core/image' ) {
			return $pre_render;
		}

		// Bail if there's no image ID set.
		if ( ! isset( $parsed_block['attrs']['id'] ) ) {
			return $pre_render;
		}

		// Build our image.
		$atts  = $this->get_image_atts( $parsed_block );
		$image = $this->get_content_image( $parsed_block['attrs']['id'], $atts );

		// Bail if we didn't get an image; fall back to the original block.
		if ( ! $image ) {
			return $pre_render;
		}

		return $image;
	}

	/**
	 * Gets atts from the <img> to pass to the edge <img>
	 *
	 * @param  array $parsed_block The parsed block's properties.
	 *
	 * @return array               The image atts array
	 */
	private function get_image_atts( array $parsed_block ) : array {
		$atts  = array();
		$attrs = $parsed_block['attrs'];

		// Get the alt attribute if it's set.
		$atts['alt'] = Helpers::get_alt_from_img_el( $parsed_block['innerHTML'] );

		// Get the link destination if it's set.
		if ( isset( $attrs['linkDestination'] ) ) {
			$atts['href'] = $this->get_image_link( $parsed_block );
		}

		// Get the caption if there's one present.
		$caption = Helpers::get_caption_from_img_el( $parsed_block['innerHTML'] );
		if ( $caption && $caption !== '' ) {
			$atts['caption'] = $caption;
		}

		// Get the width from the attrs.
		if ( isset( $attrs['width'] ) ) {
			$atts['width'] = $attrs['width'];
		}

		// Get the height from the attrs.
		if ( isset( $attrs['height'] ) ) {
			$atts['height'] = $attrs['height'];
		}

		// Get the size from the attrs.
		if ( isset( $attrs['sizeSlug'] ) ) {
			$atts['size'] = $attrs['sizeSlug'];
		}

		// Get the alignment from the attrs.
		if ( isset( $attrs['align'] ) ) {
			$atts['align'] = $attrs['align'];
		}

		return $atts;
	}

	/**
	 * Get the image link
	 *
	 * @param  array $parsed_block The parsed block's properties.
	 *
	 * @return string              The image link
	 */
	private function get_image_link( array $parsed_block ) : string {
		switch ( $parsed_block['attrs']['linkDestination'] ) {
			case 'custom':
				$href = Helpers::get_link_from_img_el( $parsed_block['innerHTML'] );
				break;
			case 'attachment':
				$href = get_attachment_link( $parsed_block['attrs']['id'] );
				break;
			case 'media':
				$image = get_edge_image_object( $parsed_block['attrs']['id'], array(), 'full' );
				if ( ! $image ) {
					break;
				}
				$href = ( isset( $image->attrs['src'] ) ) ? $image->attrs['src'] : '';
				break;
			default:
				$href = '';
		}
		return $href;
	}

	/**
	 * Gets an image sized for display in the_content.
	 *
	 * @param  int   $id The attachment ID.
	 * @param array $atts The image attributes.
	 *
	 * @return false|Image The Edge Image
	 */
	private function get_content_image( int $id, array $atts = array() ) {

		// Get the size, or fall back to 'full'.
		$size = ( isset( $atts['size'] ) ) ? $atts['size'] : 'full';

		// Get the full-sized image.
		$image = wp_get_attachment_image_src( $id, $size );

		// Bail if the image doesn't exist.
		if ( ! $image ) {
			return false;
		}

		// If there's no specific size, constrain our image to the maximum content width, based on the ratio.
		if ( ! ( isset( $atts['width'] ) && isset( $atts['height'] ) ) ) {
			$atts = array_merge( $atts, Helpers::constrain_image_to_content_width( $image[1], $image[2] ) );
		}

		// If there's a specific size set, use this for our max height/width.
		if ( isset( $atts['width'] ) ) {
			$atts['max-width'] = $atts['width'];
		}
		if ( isset( $atts['height'] ) ) {
			$atts['max-height'] = $atts['height'];
		}

		// Add WP's native block class(es).
		if ( ! isset( $atts['container-class'] ) ) {
			$atts['container-class'] = array();
		}
		$atts['container-class'][] = 'wp-block-image';

		// Add alignment.
		if ( isset( $atts['align'] ) ) {
			$atts['container-class'][] = 'align' . $atts['align'];
		}

		// Get our transformed image.
		$image = get_edge_image( $id, $atts, 'content', false );

		// Bail if we didn't get an image.
		if ( ! $image ) {
			return false;
		}

		return $image;
	}

	/**
	 * Decorate our edge image with appropriate atts and markup
	 *
	 * @param  string $html             The <img> HTML.
	 * @param  int    $attachment_id    The attachment ID.
	 * @param  mixed  $size             The image size.
	 * @param  bool   $icon             Whether to use an icon.
	 * @param  array  $attr             The image attributes.
	 *
	 * @return string                   The modified HTML.
	 */
	public static function decorate_edge_image( $html = '', $attachment_id = 0, $size = false, $icon = false, $attr = array() ) : string {

		// Bail if there's no HTML.
		if ( ! $html ) {
			return '';
		}

		// Bail if there's no attachment ID.
		if ( ! $attachment_id ) {
			return $html;
		}

		// Bail if this image has been excluded via a filter.
		if ( ! Helpers::should_transform_image( $attachment_id ) ) {
			return $html;
		}

		$attr = self::maybe_backfill_missing_dimensions( $html, $size, $attr );
		$html = self::maybe_wrap_image_in_link( $html, $attr );
		$html = self::maybe_add_caption( $html, $attr );
		$html = self::wrap_image_in_container( $attachment_id, $html, $attr );

		$picture = new Picture( $attr );

		$html = Helpers::sanitize_image_html( $html );

		return $html;
	}

	/**
	 * Construct a viable <picture> even when the image is missing.
	 *
	 * @param  string $html             The <img> HTML.
	 * @param  mixed  $size             The image size.
	 * @param  array  $attr             The image attributes.
	 *
	 * @return array                    The modified $attr array
	 */
	public static function maybe_backfill_missing_dimensions( $html, $size, $attr ) : array {

		// Bail if the height and width are set (because then we know we have a valid image).
		if ( isset( $attr['height'] ) && isset( $attr['width'] ) ) {
			return $attr;
		}

		// Get the normalized size string.
		$normalized_size = Helpers::normalize_size_attr( $size );

		// Get the edge image sizes array.
		$sizes = apply_filters( 'edge_images_sizes', Helpers::get_wp_image_sizes() );

		// Grab the attrs for the image size, or continue with defaults.
		if ( array_key_exists( $normalized_size, $sizes ) ) {
			$attr = wp_parse_args( $sizes[ $normalized_size ], Helpers::get_default_image_attrs() );
		}

		return $attr;
	}


	/**
	 * Maybe wrap the image in a link.
	 *
	 * @param  string $html The image HTML.
	 * @param  array  $attr The image attributes.
	 *
	 * @return string       The modified HTML
	 */
	private static function maybe_wrap_image_in_link( string $html, array $attr ) : string {

		// Bail if there's no link.
		if ( ! isset( $attr['href'] ) || ! $attr['href'] ) {
			return $html;
		}

		$html = sprintf(
			'<a href="%s">%s</a>',
			$attr['href'],
			$html
		);

		return $html;
	}

	/**
	 * Maybe add a caption.
	 *
	 * @param  string $html The image HTML.
	 * @param  array  $attr The image attributes.
	 *
	 * @return string       The modified HTML
	 */
	private static function maybe_add_caption( string $html, array $attr ) : string {

		// Bail if there's no link.
		if ( ! isset( $attr['caption'] ) || ! $attr['caption'] ) {
			return $html;
		}

		$html = sprintf(
			'%s<figcaption>%s</figcaption>',
			$html,
			$attr['caption']
		);

		return $html;
	}

	/**
	 * Maybe wrap the image in a container.
	 *
	 * @param  int    $attachment_id The attachment ID.
	 * @param  string $html The image HTML.
	 * @param  array  $attr The image attributes.
	 *
	 * @return string       The modified HTML
	 */
<<<<<<< HEAD
	private static function wrap_image_in_container( int $attachment_id, string $html, array $attr ) : string {
=======
	private static function maybe_wrap_image_in_container( int $attachment_id, string $html, array $attr ) : string {

		// Bail if image wrapping is disabled.
		if ( apply_filters( 'edge_images_disable_container_wrap', false ) === true ) {
			return $html;
		}

>>>>>>> 12ceda39
		$html = sprintf(
			'<picture style="%s" class="%s %s">%s</picture>',
			self::get_container_styles( $attr ),
			( isset( $attr['container-class'] ) ) ? Helpers::classes_array_to_string( $attr['container-class'] ) : null,
			'image-id-' . $attachment_id,
			$html,
		);
		return $html;
	}

	/**
	 * Remove the height and width attrs from <img> markup, so that we can replace them with our customized values
	 *
	 * @param  string $html             The <img> HTML.
	 * @param  int    $attachment_id    The attachment ID.
	 * @param  mixed  $size             The image size.
	 * @param  bool   $icon             Whether to use an icon.
	 * @param  array  $attr             The image attributes.
	 *
	 * @return string       The modified tag
	 */
	public function remove_dimension_attributes( $html, $attachment_id, $size = false, $icon = false, $attr = array() ) : string {

		// Bail if there's no HTML.
		if ( ! $html || $html === '' ) {
			return '';
		}

		// Bail if there's no attachment ID.
		if ( ! $attachment_id ) {
			return $html;
		}

		// Bail if this image has been excluded via a filter.
		if ( ! Helpers::should_transform_image( $attachment_id ) ) {
			return $html;
		}

		// Strip the attributes.
		$html = preg_replace( '/(width|height)="\d*"\s/', '', $html, 2 );
		return $html;
	}

	/**
	 * Check whether an image should use the edge
	 *
	 * @param int $id The attachment ID.
	 *
	 * @return bool
	 */
	public function image_should_use_edge( int $id ) : bool {

		// Bail if we shouldn't be transforming any images.
		if ( ! Helpers::should_transform_images() ) {
			return false;
		}

		// Bail if we shouldn't be transforming this image.
		if ( ! Helpers::should_transform_image( $id ) ) {
			return false;
		}

		return true;
	}

	/**
	 * Alter an image to use the edge
	 *
	 * @param array        $attrs      The attachment attributes.
	 * @param \WP_Post     $attachment The attachment.
	 * @param string|array $size       The attachment size.
	 *
	 * @return array             The modified image attributes
	 */
	public function route_images_through_edge( $attrs, $attachment, $size ) : array {

		// Bail if $attrs isn't an array, or if it's empty.
		if ( ! is_array( $attrs ) || empty( $attrs ) ) {
			return $attrs;
		}

		// Bail if $attachment isn't a WP_POST.
		if ( ! is_a( $attachment, '\WP_POST' ) ) {
			return $attrs;
		}

		// Bail if $size isn't a string or an array.
		if ( ! ( is_string( $size ) || is_array( $size ) ) ) {
			return $attrs;
		}

		// Bail if this image shouldn't use the edge.
		if ( ! $this->image_should_use_edge( $attachment->ID ) ) {
			return $attrs;
		}

		// Get the image object.
		$image = new Image( $attachment->ID, $attrs, $size );

		// Flatten the array properties.
		$image->flatten_array_properties();

		return $image->attrs;
	}

}<|MERGE_RESOLUTION|>--- conflicted
+++ resolved
@@ -8,10 +8,6 @@
 namespace Edge_Images;
 
 use Edge_Images\{Helpers, Image};
-<<<<<<< HEAD
-use Edge_Images\Elements\Picture;
-=======
->>>>>>> 12ceda39
 
 /**
  * Filters wp_get_attachment_image and related functions to use the edge.
@@ -403,9 +399,6 @@
 	 *
 	 * @return string       The modified HTML
 	 */
-<<<<<<< HEAD
-	private static function wrap_image_in_container( int $attachment_id, string $html, array $attr ) : string {
-=======
 	private static function maybe_wrap_image_in_container( int $attachment_id, string $html, array $attr ) : string {
 
 		// Bail if image wrapping is disabled.
@@ -413,7 +406,6 @@
 			return $html;
 		}
 
->>>>>>> 12ceda39
 		$html = sprintf(
 			'<picture style="%s" class="%s %s">%s</picture>',
 			self::get_container_styles( $attr ),
