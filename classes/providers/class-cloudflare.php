<?php

namespace Edge_Images\Providers;

use Edge_Images\{Helpers, Image};

/**
 * Describes the Cloudflare edge provider.
 */
class Cloudflare {

	/**
	 * Create the provider
	 *
	 * @param string $path The path to the image.
	 * @param array  $args The arguments.
	 */
	public function __construct( string $path, array $args = array() ) {
		$this->path = $path;
		$this->args = $args;
	}

	/**
	 * Get the properties
	 *
	 * @return array The properties.
	 */
	private function get_properties() : array {

		$properties = array(
			'width'    => ( isset( $args['width'] ) ) ? $args['width'] : Helpers::get_content_width(),
			'fit'      => ( isset( $args['fit'] ) ) ? $args['fit'] : 'cover',
			'f'        => ( isset( $args['format'] ) ) ? $args['format'] : 'auto',
			'q'        => ( isset( $args['quality'] ) ) ? $args['quality'] : Helpers::get_image_quality_high(),
			'gravity'  => ( isset( $args['gravity'] ) ) ? $args['gravity'] : 'auto',
			'onerror'  => ( isset( $args['onerror'] ) ) ? $args['onerror'] : 'redirect',
			'metadata' => ( isset( $args['metadata'] ) ) ? $args['metadata'] : 'none',
		);

		// Optional properties.
		if ( isset( $args['height'] ) ) {
			$properties['height'] = $args['height'];
		}
		if ( isset( $args['blur'] ) ) {
			$properties['blur'] = $args['blur'];
		}

		ksort( $properties );

		return $properties;
	}

	/**
	 * Get the edge URL
	 * E.g., https://staging.prosettings.net/cdn-cgi/image/f=auto%2Cfit=cover[...]path-to-image.jpg
	 *
	 * @return string The edge URL.
	 */
	public function get_edge_url() : string {
		$edge_prefix = Helpers::get_rewrite_domain() . '/cdn-cgi/image/';
<<<<<<< HEAD
		$edge_url    = $edge_prefix . http_build_query(
=======

		$edge_url = $edge_prefix . http_build_query(
>>>>>>> 172e3d66
			$this->get_properties(),
			'',
			'%2C'
		);

		return $edge_url . $this->path;
	}

}<|MERGE_RESOLUTION|>--- conflicted
+++ resolved
@@ -58,12 +58,8 @@
 	 */
 	public function get_edge_url() : string {
 		$edge_prefix = Helpers::get_rewrite_domain() . '/cdn-cgi/image/';
-<<<<<<< HEAD
-		$edge_url    = $edge_prefix . http_build_query(
-=======
 
 		$edge_url = $edge_prefix . http_build_query(
->>>>>>> 172e3d66
 			$this->get_properties(),
 			'',
 			'%2C'
