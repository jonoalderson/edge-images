--- conflicted
+++ resolved
@@ -31,14 +31,13 @@
 	}
 }
 
-<<<<<<< HEAD
-// Remove any lazy background stuff.
-.edge-image-loaded {
-	background: none;
-=======
 .edge-images-container.contain {
 	img {
 		object-fit: contain;
 	}
->>>>>>> 80f83dd6
+}
+
+// Remove any lazy background stuff.
+.edge-image-loaded {
+	background: none;
 }